--- conflicted
+++ resolved
@@ -1,11 +1,6 @@
 These people have helped to work on AnyEvent::XMPP:
 
-<<<<<<< HEAD
    * melo - minor fixes on AnyEvent::XMPP::Connection
    * Chris Miceli - additional work on the pubsub extension
-=======
-   * melo - minor fixes on Net::XMPP2::Connection
-   * Chris Miceli - additional work on the pubsub extension
    * Johansson Olle E - pointing out documentation errors
-                        and missing from attribute for messages
->>>>>>> 4b593019
+                        and missing from attribute for messages